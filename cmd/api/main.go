--- conflicted
+++ resolved
@@ -27,7 +27,18 @@
 	}
 	defer sqlstore.Close()
 
-	name, svc := getTablelandService(ctx, config, sqlstore)
+	conn, err := ethclient.Dial(config.Registry.EthEndpoint)
+	if err != nil {
+		panic(err)
+	}
+	defer conn.Close()
+
+	registry, err := contract.NewClient(conn, common.HexToAddress(config.Registry.ContractAddress))
+	if err != nil {
+		panic(err)
+	}
+
+	name, svc := getTablelandService(ctx, config, sqlstore, registry)
 	server.RegisterName(name, svc)
 
 	http.HandleFunc("/rpc", func(rw http.ResponseWriter, r *http.Request) {
@@ -42,27 +53,10 @@
 	}
 }
 
-func getTablelandService(ctx context.Context, conf *config, store sqlstore.SQLStore) (string, tableland.Tableland) {
+func getTablelandService(ctx context.Context, conf *config, store sqlstore.SQLStore, registry *contract.Client) (string, tableland.Tableland) {
 	switch conf.Impl {
 	case "mesa":
-<<<<<<< HEAD
-		sqlstore, err := sqlstoreimpl.NewPostgres(ctx, conf.DB.Host, conf.DB.Port, conf.DB.User, conf.DB.Pass, conf.DB.Name)
-		if err != nil {
-			panic(err)
-		}
-		conn, err := ethclient.Dial(conf.Registry.EthEndpoint)
-		if err != nil {
-			panic(err)
-		}
-		registry, err := contract.NewClient(conn, common.HexToAddress(conf.Registry.ContractAddress))
-		if err != nil {
-			panic(err)
-		}
-		return tableland.ServiceName, impl.NewTablelandMesa(sqlstore, registry)
-=======
-		return tableland.ServiceName, &impl.TablelandMesa{Store: store}
->>>>>>> 1a83b8e4
-
+		return tableland.ServiceName, impl.NewTablelandMesa(store, registry)
 	case "mock":
 		return tableland.ServiceName, new(impl.TablelandMock)
 
